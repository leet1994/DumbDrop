--- conflicted
+++ resolved
@@ -32,9 +32,7 @@
 | APPRISE_URL      | Apprise URL for notifications         | None    | No       |
 | APPRISE_MESSAGE  | Notification message template         | New file uploaded {filename} ({size}), Storage used {storage} | No |
 | APPRISE_SIZE_UNIT| Size unit for notifications           | Auto    | No       |
-<<<<<<< HEAD
 | AUTO_UPLOAD      | Enable automatic upload on file selection | false   | No       |
-=======
 | ALLOWED_EXTENSIONS| Comma-separated list of allowed file extensions | None    | No       |
 
 ## File Extension Filtering
@@ -43,7 +41,6 @@
 ALLOWED_EXTENSIONS=.jpg,.jpeg,.png,.pdf,.doc,.docx,.txt
 ```
 If not set, all file extensions will be allowed.
->>>>>>> 432cf7e3
 
 ## Notification Templates
 The notification message supports the following placeholders:
